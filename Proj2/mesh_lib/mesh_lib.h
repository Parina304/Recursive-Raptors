﻿#ifndef MESH_LIB_H
#define MESH_LIB_H

#include <vector>
#include <string>
#include <glm/glm.hpp>

// Define material types for faces
enum MaterialType {
    INSULATION,
    GLUE,
    STEEL,
    CFRP
};

// Face structure: holds indices of the vertices and associated material & temperature
struct Face {
<<<<<<< HEAD
    std::vector<uint32_t> vertexIndices;
    Vertex centroid;
    float r, g, b;
=======
    int v[3];            // indices into the vertex list (for the original mesh vertices)
    MaterialType mat;    // material type of this face
    float temp;          // representative temperature of this face (for coloring)
>>>>>>> e2b29d54
};

class Mesh {
public:
    std::vector<glm::vec3> vertices;      // unique vertices from OBJ
    std::vector<Face> faces;             // faces with indices into vertices
    std::vector<glm::vec3> flatVertices; // flattened vertex array (each face's vertices duplicated) for GL drawing
    std::vector<glm::vec3> flatColors;   // parallel array of colors for each vertex in flatVertices

    // Bounding values (for camera and cut plane)
    float minX, maxX;
    float minY, maxY;
    float minZ, maxZ;
    // Temperature range (for legend in temperature mode)
    float minTemp, maxTemp;

    Mesh() : minX(0), maxX(0), minY(0), maxY(0), minZ(0), maxZ(0), minTemp(0), maxTemp(0) {}

<<<<<<< HEAD
    // mesh operations
    void translate(float x, float y, float z);
    void rotate(float rad, int axis);
    void scale(float scale_fac);
    void to_origin();
    void CalcStats();
    void CalcFaceNormal();
    void CalcFaceCentroid();
=======
    // Load mesh from an OBJ file. Returns true on success.
    bool loadOBJ(const std::string& filePath);
>>>>>>> e2b29d54

    // After loading, prepare flattened buffers for rendering (populate flatVertices and flatColors)
    void createFlatArrays();

    // Utility: convert material name (from OBJ/MTL) to our MaterialType enum
    MaterialType materialTypeFromName(const std::string& name) const;

    // Get a color for a given material type (for Material view mode)
    glm::vec3 getMaterialColor(MaterialType mat) const;

    // Compute an RGB color (0-1 each) for a given temperature value using jet colormap (Temperature mode)
    glm::vec3 getColorForTemperature(float value) const;

    // Increase thermal protection layer thickness (simulate adding insulation)
    void increaseProtectionThickness();

    // “Solve” the thermal simulation: update face temperatures (this is a stub for actual simulation)
    void solveThermal();
};

#endif // MESH_LIB_H<|MERGE_RESOLUTION|>--- conflicted
+++ resolved
@@ -4,6 +4,28 @@
 #include <vector>
 #include <string>
 #include <glm/glm.hpp>
+
+// Structure to store a vertex with 3D coordinates
+struct Vertex {
+    float x, y, z;
+    Vertex(float x = 0, float y = 0, float z = 0){
+        this->x = x;
+        this->y = y;
+        this->z = z;
+    }
+    Vertex operator + (const Vertex& v){
+        return Vertex(this->x + v.x, this->y + v.y, this->z + v.z);
+    }
+    Vertex operator - (const Vertex& v){
+        return Vertex(this->x - v.x, this->y - v.y, this->z - v.z);
+    }
+    Vertex operator / (float f){
+        return Vertex(this->x / f, this->y / f, this->z / f);
+    }
+    float Norm(){
+        return sqrt(this->x * this->x + this->y * this->y + this->z * this->z);
+    }
+};
 
 // Define material types for faces
 enum MaterialType {
@@ -15,34 +37,40 @@
 
 // Face structure: holds indices of the vertices and associated material & temperature
 struct Face {
-<<<<<<< HEAD
     std::vector<uint32_t> vertexIndices;
     Vertex centroid;
     float r, g, b;
-=======
+
+// Mesh class to handle loading, conversion, and writing
     int v[3];            // indices into the vertex list (for the original mesh vertices)
     MaterialType mat;    // material type of this face
     float temp;          // representative temperature of this face (for coloring)
->>>>>>> e2b29d54
 };
 
 class Mesh {
 public:
-    std::vector<glm::vec3> vertices;      // unique vertices from OBJ
-    std::vector<Face> faces;             // faces with indices into vertices
-    std::vector<glm::vec3> flatVertices; // flattened vertex array (each face's vertices duplicated) for GL drawing
-    std::vector<glm::vec3> flatColors;   // parallel array of colors for each vertex in flatVertices
-
-    // Bounding values (for camera and cut plane)
+    std::vector<Vertex> vertices;
+    std::vector<Face> faces;
+    std::vector<Vertex> face_normals;
+    Vertex centroid;
+    float x_min, y_min, z_min;
+    float x_max, y_max, z_max;
+    float minTemp, maxTemp;
     float minX, maxX;
     float minY, maxY;
     float minZ, maxZ;
-    // Temperature range (for legend in temperature mode)
-    float minTemp, maxTemp;
 
-    Mesh() : minX(0), maxX(0), minY(0), maxY(0), minZ(0), maxZ(0), minTemp(0), maxTemp(0) {}
+public:
+    Mesh();
 
-<<<<<<< HEAD
+    // mesh i/o functions
+    bool loadOBJ(const std::string& filename);
+    bool saveOBJ(const std::string& filename) const;
+    bool savePLY(const std::string& filename) const;
+    bool loadPLY(const std::string& filename);
+    void printMeshStats() const;
+    
+
     // mesh operations
     void translate(float x, float y, float z);
     void rotate(float rad, int axis);
@@ -51,10 +79,41 @@
     void CalcStats();
     void CalcFaceNormal();
     void CalcFaceCentroid();
-=======
+
+    Vertex operator - (Vertex &v1);
+    Vertex operator + (Vertex &v1);
+
+// private:
+//     Vertex VectorCrossProduct(Vertex vec1, Vertex vec2);
+//     float CalcNorm(Vertex v);
+};
+
+class VolMesh : public Mesh {
+    
+public:
+    bool parsePoints(const std::string& filename);
+    bool parseCells(const std::string& filename);
+    bool parseVTK(const std::string& filename);
+    bool writeVTK(const std::string& filename) const;
+
+    Vertex VectorCrossProduct(Vertex v1, Vertex v2);
+
+    std::vector<glm::vec3> vertices;      // unique vertices from OBJ
+    std::vector<Face> faces;             // faces with indices into vertices
+    std::vector<glm::vec3> flatVertices; // flattened vertex array (each face's vertices duplicated) for GL drawing
+    std::vector<glm::vec3> flatColors;   // parallel array of colors for each vertex in flatVertices
+
+    // // Bounding values (for camera and cut plane)
+    // float minX, maxX;
+    // float minY, maxY;
+    // float minZ, maxZ;
+    // // Temperature range (for legend in temperature mode)
+    // float minTemp, maxTemp;
+
+    // Mesh() : minX(0), maxX(0), minY(0), maxY(0), minZ(0), maxZ(0), minTemp(0), maxTemp(0) {}
+
     // Load mesh from an OBJ file. Returns true on success.
     bool loadOBJ(const std::string& filePath);
->>>>>>> e2b29d54
 
     // After loading, prepare flattened buffers for rendering (populate flatVertices and flatColors)
     void createFlatArrays();
